--- conflicted
+++ resolved
@@ -1,8 +1,6 @@
 NEWS for lbzip2                                                 -*- outline -*-
 
 
-<<<<<<< HEAD
-=======
 * What's new in lbzip2 2.3
 
 ** Bug fixes
@@ -24,7 +22,6 @@
    invalid file format), but will still reject files that appear to be in bzip2
    format but are damaged or malformed somehow. This mimics behavior of gzip.
 
->>>>>>> 48c0d7eb
 * What's new in lbzip2 2.2
 
 ** Bug fixes
