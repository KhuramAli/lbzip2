<<<<<<< HEAD
Copyright (C) 2011, 2012 Mikolaj Izdebski
Copyright (C) 2008, 2009, 2010 Laszlo Ersek

This README file is part of lbzip2 version 2.2.
=======
lbzip2, parallel bzip2 compression utility
http://lbzip2.org/


Copyright (C) 2011, 2012, 2013 Mikolaj Izdebski
Copyright (C) 2008, 2009, 2010 Laszlo Ersek

This README file is part of lbzip2 version 2.3.
>>>>>>> 48c0d7eb

lbzip2 is a parallel, SMP-based, bzip2-compatible compression utility.

lbzip2 compresses and decompresses files using a variation of BWT compression
stack. More information on this topic can be found in the ALGORITHM file.

lbzip2 uses Gnulib and its building and testing process is managed by the GNU
build system. For more information on building and installing lbzip2 see the
INSTALL file. For usage see the manual pages.

lbzip2 is free software: you can redistribute it and/or modify it under the
terms of the GNU General Public License as published by the Free Software
Foundation, either version 3 of the License, or (at your option) any later
version.

lbzip2 is distributed in the hope that it will be useful, but WITHOUT ANY
WARRANTY; without even the implied warranty of MERCHANTABILITY or FITNESS FOR A
PARTICULAR PURPOSE. See the GNU General Public License for more details.

A copy of the GNU General Public License is contained in the COPYING file.


The following is a list of subdirectories with explanation of their purpose:

build-aux - different auxiliary build scripts
lib       - Gnulib C files
m4        - M4 macros for Autoconf (part of Gnulib)
man       - manual pages
src       - C source code of higher-level part of lbzip2
tests     - regression tests<|MERGE_RESOLUTION|>--- conflicted
+++ resolved
@@ -1,9 +1,3 @@
-<<<<<<< HEAD
-Copyright (C) 2011, 2012 Mikolaj Izdebski
-Copyright (C) 2008, 2009, 2010 Laszlo Ersek
-
-This README file is part of lbzip2 version 2.2.
-=======
 lbzip2, parallel bzip2 compression utility
 http://lbzip2.org/
 
@@ -12,7 +6,6 @@
 Copyright (C) 2008, 2009, 2010 Laszlo Ersek
 
 This README file is part of lbzip2 version 2.3.
->>>>>>> 48c0d7eb
 
 lbzip2 is a parallel, SMP-based, bzip2-compatible compression utility.
 
